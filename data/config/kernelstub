--- conflicted
+++ resolved
@@ -1,18 +1,11 @@
 {
   "default": {
-<<<<<<< HEAD
-    "kernel_options": "quiet splash",
+    "kernel_options": "quiet loglevel=0",
     "esp_path": "/boot/efi",
     "setup_loader": false,
-    "manage_mode": false,
+    "manage_mode": true,
     "force_update": false,
     "live_mode": false,
     "config_rev": 2
   },
-=======
-      "kernel_options": "quiet loglevel=0",
-      "manage_mode": true,
-      "force_update": false
-  }
->>>>>>> d5346d09
 }