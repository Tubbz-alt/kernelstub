#!/usr/bin/python3

"""
 Copyright 2017-2018 Ian Santopietro <isantop@gmail.com>

Permission to use, copy, modify, and/or distribute this software for any purpose
with or without fee is hereby granted, provided that the above copyright notice
and this permission notice appear in all copies.

THE SOFTWARE IS PROVIDED "AS IS" AND THE AUTHOR DISCLAIMS ALL WARRANTIES WITH
REGARD TO THIS SOFTWARE INCLUDING ALL IMPLIED WARRANTIES OF MERCHANTABILITY AND
FITNESS. IN NO EVENT SHALL THE AUTHOR BE LIABLE FOR ANY SPECIAL, DIRECT,
INDIRECT, OR CONSEQUENTIAL DAMAGES OR ANY DAMAGES WHATSOEVER RESULTING FROM LOSS
OF USE, DATA OR PROFITS, WHETHER IN AN ACTION OF CONTRACT, NEGLIGENCE OR OTHER
TORTIOUS ACTION, ARISING OUT OF OR IN CONNECTION WITH THE USE OR PERFORMANCE OF
THIS SOFTWARE.

Portions of test-related code authored by Jason DeRose <jason@system76.com>
"""


from distutils.core import setup
from distutils.cmd import Command
import os, subprocess, sys

TREE = os.path.dirname(os.path.abspath(__file__))
DIRS = [
    'kernelstub',
    'bin']


def run_under_same_interpreter(opname, script, args):
    print('\n** running: {}...'.format(script), file=sys.stderr)
    if not os.access(script, os.R_OK | os.X_OK):
        print('ERROR: cannot read and execute: {!r}'.format(script),
            file=sys.stderr
        )
        print('Consider running `setup.py test --skip-{}`'.format(opname),
            file=sys.stderr
        )
        sys.exit(3)
    cmd = [sys.executable, script] + args
    print('check_call:', cmd, file=sys.stderr)
    subprocess.check_call(cmd)
    print('** PASSED: {}\n'.format(script), file=sys.stderr)

def run_pyflakes3():
    script = '/usr/bin/pyflakes3'
    names = [
        'setup.py',
    ] + DIRS
    args = [os.path.join(TREE, name) for name in names]
    run_under_same_interpreter('flakes', script, args)



class Test(Command):
    description = 'run pyflakes3'

    user_options = [
        ('skip-flakes', None, 'do not run pyflakes static checks'),
    ]

    def initialize_options(self):
        self.skip_sphinx = 0
        self.skip_flakes = 0

    def finalize_options(self):
        pass

    def run(self):
        if not self.skip_flakes:
            run_pyflakes3()

setup(name='kernelstub',
<<<<<<< HEAD
    version='2.2.1',
=======
    version='2.2.0',
>>>>>>> bc6fe904
    description='Automatic kernel efistub manager for UEFI',
    url='https://launchpad.net/kernelstub',
    author='Ian Santopietro',
    author_email='isantop@gmail.com',
    license='ISC',
    packages=['kernelstub'],
    scripts=['bin/kernelstub'],
    cmdclass={'test': Test},
    data_files=[
        ('/etc/kernel/postinst.d', ['data/kernel/zz-kernelstub']),
        ('/etc/initramfs/post-update.d', ['data/initramfs/zz-kernelstub']),
        ('/etc/default', ['data/config/kernelstub.SAMPLE'])]
    )<|MERGE_RESOLUTION|>--- conflicted
+++ resolved
@@ -73,11 +73,8 @@
             run_pyflakes3()
 
 setup(name='kernelstub',
-<<<<<<< HEAD
     version='2.2.1',
-=======
     version='2.2.0',
->>>>>>> bc6fe904
     description='Automatic kernel efistub manager for UEFI',
     url='https://launchpad.net/kernelstub',
     author='Ian Santopietro',
